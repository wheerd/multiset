channels:
  - conda-forge
name: py36
dependencies:
- openssl
- pip
<<<<<<< HEAD
- python=3.6
=======
- python=3.5.3
>>>>>>> 821e03d9
- readline
- setuptools
- sqlite
- wheel
- zlib
- pip:
  - Sphinx
  - pylint
  - pytest
  - pytest-cov
  - git+https://github.com/wheerd/sphinx-autodoc-typehints.git@napoleon-master#egg=sphinx-autodoc-napoleon-typehints
  - setuptools_scm<|MERGE_RESOLUTION|>--- conflicted
+++ resolved
@@ -1,14 +1,10 @@
 channels:
   - conda-forge
-name: py36
+name: py35
 dependencies:
 - openssl
 - pip
-<<<<<<< HEAD
-- python=3.6
-=======
 - python=3.5.3
->>>>>>> 821e03d9
 - readline
 - setuptools
 - sqlite
