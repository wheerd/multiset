--- conflicted
+++ resolved
@@ -28,13 +28,8 @@
 setup_requires =
     setuptools >= 46
     setuptools_scm
-<<<<<<< HEAD
-python_requires = >= 3.7
+python_requires = >= 3.8
 packages = multiset
-=======
-python_requires = >= 3.8
-py_modules = multiset
->>>>>>> ddd682b4
 test_suite = tests
 
 [options.package_data]
