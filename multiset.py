--- conflicted
+++ resolved
@@ -17,11 +17,7 @@
 OtherType = Union[Iterable[T], MappingType[T, int]]
 
 
-<<<<<<< HEAD
-class Multiset(MappingType[T, int], Generic[T]):
-=======
 class BaseMultiset(MappingType[T, int], Generic[T]):
->>>>>>> 821e03d9
     """A multiset implementation.
 
     A multiset is similar to the builtin :class:`set`, but elements can occur multiple times in the multiset.
