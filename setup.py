# -*- coding: utf-8 -*-
import os.path

from setuptools import setup
from distutils_build_without_typehints.build_without_typehints import build_py

root = os.path.dirname(__file__)

with open(os.path.join(root, 'README.rst')) as f:
    readme = f.read()

setup(
    name='multiset',
    use_scm_version=True,
    description='An implementation of a multiset.',
    long_description=readme,
    author='Manuel Krebber',
    author_email='admin@wheerd.de',
    url='https://github.com/wheerd/multiset',
    license='MIT',
    zip_safe=True,
    py_modules=['multiset'],
    test_suite='tests',
    classifiers=[
        'Development Status :: 5 - Production/Stable',
        'Intended Audience :: Developers',
        'License :: OSI Approved :: MIT License',
        'Programming Language :: Python',
        'Programming Language :: Python :: 2',
        'Programming Language :: Python :: 2.7',
        'Programming Language :: Python :: 3',
<<<<<<< HEAD
        'Programming Language :: Python :: 3.6'
=======
        'Programming Language :: Python :: 3.5',
        'Programming Language :: Python :: 3.6',
>>>>>>> 821e03d9
    ],
    setup_requires=[
        'setuptools_scm >= 1.7.0',
        'pytest-runner',
        'distutils_build_without_typehints>=0.6.1',
    ],
    tests_require=[
<<<<<<< HEAD
        'ddt'
    ]
=======
        'pytest>=3.0',
    ],
    cmdclass = {
        'build_py': build_py
    },
>>>>>>> 821e03d9
)
<|MERGE_RESOLUTION|>--- conflicted
+++ resolved
@@ -29,12 +29,8 @@
         'Programming Language :: Python :: 2',
         'Programming Language :: Python :: 2.7',
         'Programming Language :: Python :: 3',
-<<<<<<< HEAD
-        'Programming Language :: Python :: 3.6'
-=======
         'Programming Language :: Python :: 3.5',
         'Programming Language :: Python :: 3.6',
->>>>>>> 821e03d9
     ],
     setup_requires=[
         'setuptools_scm >= 1.7.0',
@@ -42,14 +38,9 @@
         'distutils_build_without_typehints>=0.6.1',
     ],
     tests_require=[
-<<<<<<< HEAD
-        'ddt'
-    ]
-=======
         'pytest>=3.0',
     ],
     cmdclass = {
         'build_py': build_py
     },
->>>>>>> 821e03d9
 )
